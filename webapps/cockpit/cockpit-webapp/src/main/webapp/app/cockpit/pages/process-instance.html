<div class="ctn-content-container ctn-collapsable-parent">

<<<<<<< HEAD
  <div id="sidebar" class="content content-sidebar well">

    <div class="btn-group">
      <button class="btn">Action</button>
      <button class="btn dropdown-toggle" data-toggle="dropdown">
        <span class="caret"></span>
      </button>
      <ul class="dropdown-menu">
        <li>
          <a href ng-click="openCancelProcessInstanceDialog()">Cancel Process Instance</a>
        </li>
      </ul>
    </div>
  
    <button on-click-hide-element="sidebar" selection="selection"></button>
  
=======
  <!-- sitebar -->
  <div class="ctn-column ctn-sitebar ctn-collapsable" collapsable="left">
>>>>>>> ce454bdd
    <div activity-instance-tree="processInstance.activityInstanceTree" selection="selection"></div>

    <a class="hide-collapsable pull-right"></a>
  </div>


  <div class="ctn-column ctn-content ctn-collapsable-parent">

    <!-- content top pane -->
    <div class="ctn-row ctn-content-top">
      <div process-diagram="processInstance.semantic" process-definition="processInstance.processDefinition"
            annotations="processInstance.activityInstanceStatistics" incidents="processInstance.incidentsOnActivityArray"
            selection="selection" clickable-elements="processInstance.clickableElements" style="width: 100%">
      </div>
    </div>

    <!-- content bottom pane -->
    <div class="ctn-row ctn-content-bottom ctn-tabbed ctn-collapsable" collapse="bottom">
      <div ng-show="processInstanceViews.length">
        <ul class="nav nav-tabs">
          <li ng-class="{ active: selectedView == viewProvider }" ng-repeat="viewProvider in processInstanceViews">
            <a href ng-click="selectView(viewProvider)">{{ viewProvider.label }}</a>
          </li>
        </ul>
  
        <div class="ctn-tabbed-content">
          <view provider="selectedView" vars="processInstanceVars" />
        </div>
      </div>
    </div>
    
    <a class="show-collapsable"></a>
  </div>
<<<<<<< HEAD

</div>

<!-- begin cancel confirmation-dialog -->
<div modal-dialog model="cancelProcessInstanceDialog" ng-cloak>
  <div class="modal hide" ng-controller="CancelProcessInstanceController" ng-if="cancelProcessInstanceDialog.renderHtml()"> 
    <div class="modal-header">
      <button ng-show="cancelProcessInstanceDialog.autoClosable" type="button" class="close" data-dismiss="modal">&times;</button>
      <h3>Cancel Process Instance</h3>
    </div>

    <div class="modal-body">
      <div notifications-panel></div>

      <div ng-hide="status === 'cancellationSuccess' || status === 'cancellationFailed' || status === 'beforeCancellation' || status === 'loadingFailed'">
        <i class="icon-loading"></i> loading process instance information...
      </div>

      <div ng-show="status === 'loadingFailed'">
        <p>It was not possible to get further process instance informations to be able to cancel this process instance. Refresh the current page by pressing F5 and try once again to cancel this process instance.</p>
      </div>

      <div ng-show="status === 'beforeCancellation'">

        <p ng-show="subProcessInstances.length > 0">
          If you cancel this process instance the following sub process instances will also be canceled:
          <ul>
            <li ng-repeat="subProcessInstance in subProcessInstances">
              <a href="#/process-definition/{{ subProcessInstance.definitionId }}/process-instance/{{ subProcessInstance.id }}" ng-click="close(status)">
                {{ subProcessInstance.id | shorten:8 }}
              </a>
            </li>
            <li ng-hide="subProcessInstances.length === subProcessInstancesCount">
              and {{ subProcessInstancesCount - subProcessInstances.length }} other process instances.
            </li>
          </ul>
        </p>

        <p>Do you really want to cancel this process instance?</p>

      </div>

      <div ng-show="status === 'cancellationSuccess'">
        <p>The process instance was canceled successfully.</p>
        <p>After closing this dialog you will be redirected to the corresponding process definition overview.</p>
      </div>

      <div ng-show="status === 'cancellationFailed'">
        <p>The process instance could not be canceled successfully.</p>
        <p>Maybe the process instance has already been cancelled or finished. Try to press F5 to refresh the page.</p>
      </div>

    </div>

    <div class="modal-footer">
      <button class="btn" ng-click="close(status)"
              ng-disabled="status === 'performCancellation'"
              ng-hide="status === 'cancellationSuccess' || status === 'cancellationFailed' || status === 'loadingFailed'">Close</button>
      <button class="btn btn-primary" ng-click="close(status)"
              ng-show="status === 'cancellationSuccess' || status === 'cancellationFailed' || status === 'loadingFailed'">OK</button>        
      <button class="btn btn-primary" ng-click="cancelProcessInstance()"
              ng-disabled="status !== 'beforeCancellation'"
              ng-hide="status === 'cancellationSuccess' || status === 'cancellationFailed' || status === 'loadingFailed'">Cancel Process Instance</button>
      
    </div>
  </div>
</div>
<!-- end add/edit connector-configuration-dialog -->
=======
</div>
>>>>>>> ce454bdd
<|MERGE_RESOLUTION|>--- conflicted
+++ resolved
@@ -1,6 +1,5 @@
 <div class="ctn-content-container ctn-collapsable-parent">
 
-<<<<<<< HEAD
   <div id="sidebar" class="content content-sidebar well">
 
     <div class="btn-group">
@@ -17,10 +16,6 @@
   
     <button on-click-hide-element="sidebar" selection="selection"></button>
   
-=======
-  <!-- sitebar -->
-  <div class="ctn-column ctn-sitebar ctn-collapsable" collapsable="left">
->>>>>>> ce454bdd
     <div activity-instance-tree="processInstance.activityInstanceTree" selection="selection"></div>
 
     <a class="hide-collapsable pull-right"></a>
@@ -54,8 +49,6 @@
     
     <a class="show-collapsable"></a>
   </div>
-<<<<<<< HEAD
-
 </div>
 
 <!-- begin cancel confirmation-dialog -->
@@ -122,7 +115,4 @@
     </div>
   </div>
 </div>
-<!-- end add/edit connector-configuration-dialog -->
-=======
-</div>
->>>>>>> ce454bdd
+<!-- end add/edit connector-configuration-dialog -->