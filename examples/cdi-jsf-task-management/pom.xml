<<<<<<< HEAD
<project xmlns="http://maven.apache.org/POM/4.0.0" xmlns:xsi="http://www.w3.org/2001/XMLSchema-instance" xsi:schemaLocation="http://maven.apache.org/POM/4.0.0 http://maven.apache.org/xsd/maven-4.0.0.xsd">
  <modelVersion>4.0.0</modelVersion>
  
  <groupId>com.camunda.fox.examples</groupId>
  <artifactId>fox-examples-cdi-jsf-taskmanagement</artifactId>  
  <name>fox platform EE - Examples Taskmanagement</name>
  <packaging>war</packaging>
  
  <properties>
    <server.location>../../qa/jboss7-runtime/target/jboss-as-7.1.1.Final/</server.location>
    <server.port>21019</server.port>
    <server.configuration>standalone-h2.xml</server.configuration>
  </properties>
  
  <parent>
    <groupId>com.camunda.fox.platform</groupId>
    <artifactId>fox-platform-root</artifactId>
    <version>6.0.0-SNAPSHOT</version>
    <relativePath>../../parent</relativePath>
  </parent>

  <dependencies>
    <dependency>
      <groupId>com.camunda.fox.platform</groupId>
      <artifactId>fox-platform-client</artifactId>
    </dependency>
    <dependency>
      <groupId>com.camunda.fox.engine</groupId>
      <artifactId>fox-engine</artifactId>
      <scope>provided</scope>
    </dependency>
    <dependency>
      <groupId>org.jboss.spec</groupId>
      <artifactId>jboss-javaee-6.0</artifactId>
      <version>2.0.0.Final</version>
      <scope>provided</scope>
      <type>pom</type>
      <exclusions>
        <exclusion>
          <artifactId>xalan</artifactId>
          <groupId>org.apache.xalan</groupId>
        </exclusion>
      </exclusions>
    </dependency>   
    
    <dependency>
      <groupId>org.jboss.arquillian.junit</groupId>
      <artifactId>arquillian-junit-container</artifactId>
      <scope>test</scope>
    </dependency>
      
    <dependency>
      <groupId>junit</groupId>
      <artifactId>junit</artifactId>
      <scope>test</scope>
    </dependency>

    <dependency>
      <groupId>org.jboss.arquillian.extension</groupId>
      <artifactId>arquillian-drone-impl</artifactId>
      <scope>test</scope>
    </dependency>
    
    <dependency>
      <groupId>org.jboss.arquillian.extension</groupId>
      <artifactId>arquillian-drone-webdriver-depchain</artifactId>
      <type>pom</type>
      <scope>test</scope>
    </dependency>
  </dependencies>
  
  <dependencyManagement>
    <dependencies>
      <dependency>
        <groupId>org.jboss.arquillian</groupId>
        <artifactId>arquillian-bom</artifactId>
        <version>${version.arquillian}</version>
        <type>pom</type>
        <scope>import</scope>
      </dependency>
      <dependency>
        <groupId>org.jboss.arquillian.extension</groupId>
        <artifactId>arquillian-drone-bom</artifactId>
        <version>${version.arquillian}</version>
        <type>pom</type>
        <scope>import</scope>
      </dependency>
    </dependencies>
  </dependencyManagement>

  <build> 
    <testResources>
      <testResource>
        <directory>src/test/resources</directory>
        <filtering>true</filtering>
        <includes>
          <include>**/*.xml</include>
          <include>**/*.properties</include>
        </includes>
      </testResource>
    </testResources>  
    <plugins>
      <!-- Ensures we are compiling at 1.6 level -->
      <plugin>
        <groupId>org.apache.maven.plugins</groupId>
        <artifactId>maven-compiler-plugin</artifactId>
        <configuration>
          <source>1.6</source>
          <target>1.6</target>
        </configuration>
      </plugin>
      <plugin>
        <artifactId>maven-war-plugin</artifactId>
        <version>2.1.1</version>
        <configuration>
          <!-- Java EE 6 doesn't require web.xml, Maven needs to catch up! -->
          <failOnMissingWebXml>false</failOnMissingWebXml>
        </configuration>
      </plugin>
    </plugins>
  </build>
  
  <profiles>
    <profile>
      <id>jboss</id>
      <activation>
        <activeByDefault>true</activeByDefault>
      </activation>
      <dependencies>
        <dependency>
          <!-- make sure this comes after runtime in the reactor build -->
          <groupId>com.camunda.fox.platform</groupId>
          <artifactId>fox-platform-qa-jboss-runtime</artifactId>
          <version>${project.version}</version>
          <scope>provided</scope>
          <type>pom</type>
        </dependency>
        <dependency>
          <groupId>org.jboss.as</groupId>
          <artifactId>jboss-as-arquillian-container-managed</artifactId>
          <version>7.1.0.Final</version>
          <scope>test</scope>
        </dependency>
        <dependency>
          <groupId>org.jboss.arquillian.protocol</groupId>
          <artifactId>arquillian-protocol-servlet</artifactId>
          <scope>test</scope>
        </dependency>
      </dependencies>
      <build>
        <testResources>
          <testResource>
            <directory>src/test/resources</directory>
            <filtering>true</filtering>
            <includes>
              <include>**/*.xml</include>
              <include>**/*.properties</include>
            </includes> 
          </testResource>
          <testResource>
            <directory>src/test/resources-jboss-h2</directory>
            <filtering>true</filtering>
            <includes>
              <include>**/*.xml</include>
              <include>**/*.properties</include>
            </includes> 
          </testResource>
        </testResources>
      </build>
    </profile>
    <profile>
      <id>glassfish</id>
      <properties>
        <server.location>../../qa/gf31-runtime/target/glassfish3/</server.location>
      </properties>
      <dependencies>
        <dependency>
          <!-- make sure this comes after runtime in the reactor build -->
          <groupId>com.camunda.fox.platform</groupId>
          <artifactId>fox-platform-qa-glassfish-runtime</artifactId>
          <version>${project.version}</version>
          <scope>provided</scope>
          <type>pom</type>
        </dependency>
        <dependency>
          <groupId>org.jboss.arquillian.container</groupId>
          <artifactId>arquillian-glassfish-managed-3.1</artifactId>
          <version>1.0.0.CR3</version>
          <scope>test</scope>
        </dependency>
        <dependency>
          <groupId>org.jboss.arquillian.protocol</groupId>
          <artifactId>arquillian-protocol-servlet</artifactId>
          <scope>test</scope>
        </dependency>
        <dependency>
          <groupId>org.jboss.shrinkwrap.resolver</groupId>
          <artifactId>shrinkwrap-resolver-impl-maven</artifactId>
          <scope>test</scope>
        </dependency>
      </dependencies>
      <build>
        <plugins>
          <!-- needed, otherwise glassfish has issues with shutdown -->
          <plugin>
            <groupId>org.apache.maven.plugins</groupId>
            <artifactId>maven-surefire-plugin</artifactId>
            <version>2.12</version>
          </plugin>
        </plugins>      
        <testResources>
          <testResource>
            <directory>src/test/resources</directory>
            <filtering>true</filtering>
            <includes>
              <include>**/*.xml</include>
              <include>**/*.properties</include>
            </includes> 
          </testResource>
          <testResource>
            <directory>src/test/resources-glassfish-h2</directory>
            <filtering>true</filtering>
            <includes>
              <include>**/*.xml</include>
              <include>**/*.properties</include>
            </includes> 
          </testResource>
        </testResources>
      </build>
    </profile>
    <profile>
      <id>h2</id>
      <activation>
        <activeByDefault>true</activeByDefault>
      </activation>
      <build>
        <testResources>
          <testResource>
            <directory>src/test/resources</directory>
            <filtering>true</filtering>
            <includes>
              <include>**/*.xml</include>
              <include>**/*.properties</include>
            </includes>
          </testResource>
        </testResources>
      </build>
    </profile>
    <profile>
      <id>default</id>
      <activation>
        <activeByDefault>true</activeByDefault>
      </activation>
    </profile>
    <profile>
      <!-- This profile is used by the ci server. The maven build on the ci 
        server uses a local maven repository. This allows us to give the arquillian 
        maven resolver access to the artifacts produced by this build. -->
      <id>ci</id>
      <build>
        <plugins>
          <plugin>
            <groupId>org.apache.maven.plugins</groupId>
            <artifactId>maven-surefire-plugin</artifactId>
            <version>2.12</version>
            <configuration>
              <systemPropertyVariables>
                <org.apache.maven.user-settings>../../settings.xml</org.apache.maven.user-settings>
              </systemPropertyVariables>
            </configuration>
          </plugin>
        </plugins>
      </build>
    </profile>
  </profiles>
</project>
=======
<project xmlns="http://maven.apache.org/POM/4.0.0" xmlns:xsi="http://www.w3.org/2001/XMLSchema-instance" xsi:schemaLocation="http://maven.apache.org/POM/4.0.0 http://maven.apache.org/xsd/maven-4.0.0.xsd">
	<modelVersion>4.0.0</modelVersion>
	
	<groupId>com.camunda.fox.examples</groupId>
	<artifactId>fox-examples-cdi-jsf-taskmanagement</artifactId>	
	<name>fox platform CE - Examples Taskmanagement</name>
	<packaging>war</packaging>
	
	<properties>
		<jboss.location>../../qa/jboss7-runtime/target/jboss-as-7.1.1.Final/</jboss.location>
		<jboss.port>21009</jboss.port>
		<jboss.configuration>standalone-h2.xml</jboss.configuration>
	</properties>
	
	<parent>
		<groupId>com.camunda.fox.platform</groupId>
		<artifactId>fox-platform-root</artifactId>
		<version>1.22.0-SNAPSHOT</version>
		<relativePath>../../parent</relativePath>
    </parent>

	<dependencies>
		<dependency>
	      <!-- make sure this comes after runtime in the reactor build -->
	      <groupId>com.camunda.fox.platform</groupId>
	      <artifactId>fox-platform-qa-jboss-runtime</artifactId>
	      <version>${project.version}</version>
	      <scope>provided</scope>
	      <type>pom</type>
	    </dependency>
		
		<dependency>
			<groupId>com.camunda.fox.platform</groupId>
			<artifactId>fox-platform-client</artifactId>
			<version>${project.version}</version>
		</dependency>
		<dependency>
			<groupId>com.camunda.fox.engine</groupId>
			<artifactId>fox-engine</artifactId>
			<version>${project.version}</version>
			<scope>provided</scope>
		</dependency>
		<dependency>
			<groupId>org.jboss.spec</groupId>
			<artifactId>jboss-javaee-6.0</artifactId>
			<version>2.0.0.Final</version>
			<scope>provided</scope>
			<type>pom</type>
			<exclusions>
				<exclusion>
					<artifactId>xalan</artifactId>
					<groupId>org.apache.xalan</groupId>
				</exclusion>
			</exclusions>
		</dependency>		
		
	    <dependency>
	      <groupId>org.jboss.arquillian.junit</groupId>
	      <artifactId>arquillian-junit-container</artifactId>
	      <scope>test</scope>
	    </dependency>
	    
		<dependency>
	      <groupId>org.jboss.jsfunit</groupId>
	      <artifactId>jboss-jsfunit-core</artifactId>
	      <version>2.0.0.Beta2</version>
	      <scope>test</scope>
	      <exclusions>
	      	<exclusion>
	      		<artifactId>commons-io</artifactId>
	      		<groupId>commons-io</groupId>
	      	</exclusion>
	      </exclusions>
	    </dependency>
	    
	    <dependency>
			<groupId>org.jboss.jsfunit</groupId>
			<artifactId>jsfunit-arquillian</artifactId>
			<version>2.0.0.Beta2</version>
			<scope>test</scope>
		</dependency>
	    
		<dependency>
	      <groupId>junit</groupId>
	      <artifactId>junit</artifactId>
	      <version>4.8.2</version>
	      <scope>test</scope>
	    </dependency>

		<dependency>
			<groupId>commons-io</groupId>
			<artifactId>commons-io</artifactId>
			<version>1.4</version>
			<scope>test</scope>
		</dependency>
	</dependencies>
	
	<dependencyManagement>
        <dependencies>
            <dependency>
                <groupId>org.jboss.arquillian</groupId>
                <artifactId>arquillian-bom</artifactId>
                <version>1.0.0.CR7</version>
                <scope>import</scope>
                <type>pom</type>
            </dependency>
        </dependencies>
    </dependencyManagement>

	<build>	
		<testResources>
	      <testResource>
	        <directory>src/test/resources</directory>
	        <filtering>true</filtering>
	        <includes>
	          <include>**/*.xml</include>
	          <include>**/*.properties</include>
	        </includes>
	      </testResource>
	    </testResources>	
		<plugins>
			<!-- Ensures we are compiling at 1.6 level -->
			<plugin>
				<groupId>org.apache.maven.plugins</groupId>
				<artifactId>maven-compiler-plugin</artifactId>
				<configuration>
					<source>1.6</source>
					<target>1.6</target>
				</configuration>
			</plugin>
			<plugin>
				<artifactId>maven-war-plugin</artifactId>
				<version>2.1.1</version>
				<configuration>
					<!-- Java EE 6 doesn't require web.xml, Maven needs to catch up! -->
					<failOnMissingWebXml>false</failOnMissingWebXml>
				</configuration>
			</plugin>

		</plugins>
	</build>
	
	
	<profiles>
		<profile>
			<id>jboss</id>
			<activation>
				<activeByDefault>true</activeByDefault>
			</activation>
			<dependencies>
				<dependency>
					<groupId>org.jboss.as</groupId>
					<artifactId>jboss-as-arquillian-container-managed</artifactId>
					<version>7.1.0.Final</version>
					<scope>test</scope>
				</dependency>
				<dependency>
					<groupId>org.jboss.arquillian.protocol</groupId>
					<artifactId>arquillian-protocol-servlet</artifactId>
					<scope>test</scope>
				</dependency>
			</dependencies>
		</profile>
		<profile>
			<id>h2</id>
			<activation>
				<activeByDefault>true</activeByDefault>
			</activation>
			<build>
				<testResources>
					<testResource>
						<directory>src/test/resources</directory>
						<filtering>true</filtering>
						<includes>
							<include>**/*.xml</include>
							<include>**/*.properties</include>
						</includes>
					</testResource>
				</testResources>
			</build>
		</profile>
		<profile>
			<id>default</id>
			<activation>
				<activeByDefault>true</activeByDefault>
			</activation>
		</profile>
		<profile>
			<!-- This profile is used by the ci server. The maven build on the ci 
				server uses a local maven repository. This allows us to give the arquillian 
				maven resolver access to the artifacts produced by this build. -->
			<id>ci</id>
			<activation>
			</activation>
			<build>
				<plugins>
					<plugin>
						<groupId>org.apache.maven.plugins</groupId>
						<artifactId>maven-surefire-plugin</artifactId>
						<version>2.12</version>
						<configuration>
							<systemPropertyVariables>
								<org.apache.maven.user-settings>../../settings.xml</org.apache.maven.user-settings>
							</systemPropertyVariables>
						</configuration>
					</plugin>
				</plugins>
			</build>
		</profile>
	</profiles>

</project>
>>>>>>> 1df56a3e
<|MERGE_RESOLUTION|>--- conflicted
+++ resolved
@@ -1,5 +1,4 @@
-<<<<<<< HEAD
-<project xmlns="http://maven.apache.org/POM/4.0.0" xmlns:xsi="http://www.w3.org/2001/XMLSchema-instance" xsi:schemaLocation="http://maven.apache.org/POM/4.0.0 http://maven.apache.org/xsd/maven-4.0.0.xsd">
+<project xmlns="http://maven.apache.org/POM/4.0.0" xmlns:xsi="http://www.w3.org/2001/XMLSchema-instance" xsi:schemaLocation="http://maven.apache.org/POM/4.0.0 http://maven.apache.org/xsd/maven-4.0.0.xsd">
   <modelVersion>4.0.0</modelVersion>
   
   <groupId>com.camunda.fox.examples</groupId>
@@ -19,473 +18,259 @@
     <version>6.0.0-SNAPSHOT</version>
     <relativePath>../../parent</relativePath>
   </parent>
-
-  <dependencies>
-    <dependency>
-      <groupId>com.camunda.fox.platform</groupId>
-      <artifactId>fox-platform-client</artifactId>
-    </dependency>
-    <dependency>
-      <groupId>com.camunda.fox.engine</groupId>
-      <artifactId>fox-engine</artifactId>
-      <scope>provided</scope>
-    </dependency>
-    <dependency>
-      <groupId>org.jboss.spec</groupId>
-      <artifactId>jboss-javaee-6.0</artifactId>
-      <version>2.0.0.Final</version>
-      <scope>provided</scope>
-      <type>pom</type>
-      <exclusions>
-        <exclusion>
-          <artifactId>xalan</artifactId>
-          <groupId>org.apache.xalan</groupId>
-        </exclusion>
-      </exclusions>
-    </dependency>   
-    
-    <dependency>
-      <groupId>org.jboss.arquillian.junit</groupId>
-      <artifactId>arquillian-junit-container</artifactId>
-      <scope>test</scope>
-    </dependency>
-      
-    <dependency>
-      <groupId>junit</groupId>
-      <artifactId>junit</artifactId>
-      <scope>test</scope>
-    </dependency>
-
-    <dependency>
-      <groupId>org.jboss.arquillian.extension</groupId>
-      <artifactId>arquillian-drone-impl</artifactId>
-      <scope>test</scope>
-    </dependency>
-    
-    <dependency>
-      <groupId>org.jboss.arquillian.extension</groupId>
-      <artifactId>arquillian-drone-webdriver-depchain</artifactId>
-      <type>pom</type>
-      <scope>test</scope>
-    </dependency>
-  </dependencies>
-  
-  <dependencyManagement>
-    <dependencies>
-      <dependency>
-        <groupId>org.jboss.arquillian</groupId>
-        <artifactId>arquillian-bom</artifactId>
-        <version>${version.arquillian}</version>
-        <type>pom</type>
-        <scope>import</scope>
-      </dependency>
-      <dependency>
-        <groupId>org.jboss.arquillian.extension</groupId>
-        <artifactId>arquillian-drone-bom</artifactId>
-        <version>${version.arquillian}</version>
-        <type>pom</type>
-        <scope>import</scope>
-      </dependency>
-    </dependencies>
-  </dependencyManagement>
-
-  <build> 
-    <testResources>
-      <testResource>
-        <directory>src/test/resources</directory>
-        <filtering>true</filtering>
-        <includes>
-          <include>**/*.xml</include>
-          <include>**/*.properties</include>
-        </includes>
-      </testResource>
-    </testResources>  
-    <plugins>
-      <!-- Ensures we are compiling at 1.6 level -->
-      <plugin>
-        <groupId>org.apache.maven.plugins</groupId>
-        <artifactId>maven-compiler-plugin</artifactId>
-        <configuration>
-          <source>1.6</source>
-          <target>1.6</target>
-        </configuration>
-      </plugin>
-      <plugin>
-        <artifactId>maven-war-plugin</artifactId>
-        <version>2.1.1</version>
-        <configuration>
-          <!-- Java EE 6 doesn't require web.xml, Maven needs to catch up! -->
-          <failOnMissingWebXml>false</failOnMissingWebXml>
-        </configuration>
-      </plugin>
-    </plugins>
-  </build>
-  
-  <profiles>
-    <profile>
-      <id>jboss</id>
-      <activation>
-        <activeByDefault>true</activeByDefault>
-      </activation>
-      <dependencies>
-        <dependency>
-          <!-- make sure this comes after runtime in the reactor build -->
-          <groupId>com.camunda.fox.platform</groupId>
-          <artifactId>fox-platform-qa-jboss-runtime</artifactId>
-          <version>${project.version}</version>
-          <scope>provided</scope>
-          <type>pom</type>
-        </dependency>
-        <dependency>
-          <groupId>org.jboss.as</groupId>
-          <artifactId>jboss-as-arquillian-container-managed</artifactId>
-          <version>7.1.0.Final</version>
-          <scope>test</scope>
-        </dependency>
-        <dependency>
-          <groupId>org.jboss.arquillian.protocol</groupId>
-          <artifactId>arquillian-protocol-servlet</artifactId>
-          <scope>test</scope>
-        </dependency>
-      </dependencies>
-      <build>
-        <testResources>
-          <testResource>
-            <directory>src/test/resources</directory>
-            <filtering>true</filtering>
-            <includes>
-              <include>**/*.xml</include>
-              <include>**/*.properties</include>
-            </includes> 
-          </testResource>
-          <testResource>
-            <directory>src/test/resources-jboss-h2</directory>
-            <filtering>true</filtering>
-            <includes>
-              <include>**/*.xml</include>
-              <include>**/*.properties</include>
-            </includes> 
-          </testResource>
-        </testResources>
-      </build>
-    </profile>
-    <profile>
-      <id>glassfish</id>
-      <properties>
-        <server.location>../../qa/gf31-runtime/target/glassfish3/</server.location>
-      </properties>
-      <dependencies>
-        <dependency>
-          <!-- make sure this comes after runtime in the reactor build -->
-          <groupId>com.camunda.fox.platform</groupId>
-          <artifactId>fox-platform-qa-glassfish-runtime</artifactId>
-          <version>${project.version}</version>
-          <scope>provided</scope>
-          <type>pom</type>
-        </dependency>
-        <dependency>
-          <groupId>org.jboss.arquillian.container</groupId>
-          <artifactId>arquillian-glassfish-managed-3.1</artifactId>
-          <version>1.0.0.CR3</version>
-          <scope>test</scope>
-        </dependency>
-        <dependency>
-          <groupId>org.jboss.arquillian.protocol</groupId>
-          <artifactId>arquillian-protocol-servlet</artifactId>
-          <scope>test</scope>
-        </dependency>
-        <dependency>
-          <groupId>org.jboss.shrinkwrap.resolver</groupId>
-          <artifactId>shrinkwrap-resolver-impl-maven</artifactId>
-          <scope>test</scope>
-        </dependency>
-      </dependencies>
-      <build>
-        <plugins>
-          <!-- needed, otherwise glassfish has issues with shutdown -->
-          <plugin>
-            <groupId>org.apache.maven.plugins</groupId>
-            <artifactId>maven-surefire-plugin</artifactId>
-            <version>2.12</version>
-          </plugin>
-        </plugins>      
-        <testResources>
-          <testResource>
-            <directory>src/test/resources</directory>
-            <filtering>true</filtering>
-            <includes>
-              <include>**/*.xml</include>
-              <include>**/*.properties</include>
-            </includes> 
-          </testResource>
-          <testResource>
-            <directory>src/test/resources-glassfish-h2</directory>
-            <filtering>true</filtering>
-            <includes>
-              <include>**/*.xml</include>
-              <include>**/*.properties</include>
-            </includes> 
-          </testResource>
-        </testResources>
-      </build>
-    </profile>
-    <profile>
-      <id>h2</id>
-      <activation>
-        <activeByDefault>true</activeByDefault>
-      </activation>
-      <build>
-        <testResources>
-          <testResource>
-            <directory>src/test/resources</directory>
-            <filtering>true</filtering>
-            <includes>
-              <include>**/*.xml</include>
-              <include>**/*.properties</include>
-            </includes>
-          </testResource>
-        </testResources>
-      </build>
-    </profile>
-    <profile>
-      <id>default</id>
-      <activation>
-        <activeByDefault>true</activeByDefault>
-      </activation>
-    </profile>
-    <profile>
-      <!-- This profile is used by the ci server. The maven build on the ci 
-        server uses a local maven repository. This allows us to give the arquillian 
-        maven resolver access to the artifacts produced by this build. -->
-      <id>ci</id>
-      <build>
-        <plugins>
-          <plugin>
-            <groupId>org.apache.maven.plugins</groupId>
-            <artifactId>maven-surefire-plugin</artifactId>
-            <version>2.12</version>
-            <configuration>
-              <systemPropertyVariables>
-                <org.apache.maven.user-settings>../../settings.xml</org.apache.maven.user-settings>
-              </systemPropertyVariables>
-            </configuration>
-          </plugin>
-        </plugins>
-      </build>
-    </profile>
-  </profiles>
-</project>
-=======
-<project xmlns="http://maven.apache.org/POM/4.0.0" xmlns:xsi="http://www.w3.org/2001/XMLSchema-instance" xsi:schemaLocation="http://maven.apache.org/POM/4.0.0 http://maven.apache.org/xsd/maven-4.0.0.xsd">
-	<modelVersion>4.0.0</modelVersion>
-	
-	<groupId>com.camunda.fox.examples</groupId>
-	<artifactId>fox-examples-cdi-jsf-taskmanagement</artifactId>	
-	<name>fox platform CE - Examples Taskmanagement</name>
-	<packaging>war</packaging>
-	
-	<properties>
-		<jboss.location>../../qa/jboss7-runtime/target/jboss-as-7.1.1.Final/</jboss.location>
-		<jboss.port>21009</jboss.port>
-		<jboss.configuration>standalone-h2.xml</jboss.configuration>
-	</properties>
-	
-	<parent>
-		<groupId>com.camunda.fox.platform</groupId>
-		<artifactId>fox-platform-root</artifactId>
-		<version>1.22.0-SNAPSHOT</version>
-		<relativePath>../../parent</relativePath>
-    </parent>
-
-	<dependencies>
-		<dependency>
-	      <!-- make sure this comes after runtime in the reactor build -->
-	      <groupId>com.camunda.fox.platform</groupId>
-	      <artifactId>fox-platform-qa-jboss-runtime</artifactId>
-	      <version>${project.version}</version>
-	      <scope>provided</scope>
-	      <type>pom</type>
-	    </dependency>
-		
-		<dependency>
-			<groupId>com.camunda.fox.platform</groupId>
-			<artifactId>fox-platform-client</artifactId>
-			<version>${project.version}</version>
-		</dependency>
-		<dependency>
-			<groupId>com.camunda.fox.engine</groupId>
-			<artifactId>fox-engine</artifactId>
-			<version>${project.version}</version>
-			<scope>provided</scope>
-		</dependency>
-		<dependency>
-			<groupId>org.jboss.spec</groupId>
-			<artifactId>jboss-javaee-6.0</artifactId>
-			<version>2.0.0.Final</version>
-			<scope>provided</scope>
-			<type>pom</type>
-			<exclusions>
-				<exclusion>
-					<artifactId>xalan</artifactId>
-					<groupId>org.apache.xalan</groupId>
-				</exclusion>
-			</exclusions>
-		</dependency>		
-		
-	    <dependency>
-	      <groupId>org.jboss.arquillian.junit</groupId>
-	      <artifactId>arquillian-junit-container</artifactId>
-	      <scope>test</scope>
-	    </dependency>
-	    
-		<dependency>
-	      <groupId>org.jboss.jsfunit</groupId>
-	      <artifactId>jboss-jsfunit-core</artifactId>
-	      <version>2.0.0.Beta2</version>
-	      <scope>test</scope>
-	      <exclusions>
-	      	<exclusion>
-	      		<artifactId>commons-io</artifactId>
-	      		<groupId>commons-io</groupId>
-	      	</exclusion>
-	      </exclusions>
-	    </dependency>
-	    
-	    <dependency>
-			<groupId>org.jboss.jsfunit</groupId>
-			<artifactId>jsfunit-arquillian</artifactId>
-			<version>2.0.0.Beta2</version>
-			<scope>test</scope>
-		</dependency>
-	    
-		<dependency>
-	      <groupId>junit</groupId>
-	      <artifactId>junit</artifactId>
-	      <version>4.8.2</version>
-	      <scope>test</scope>
-	    </dependency>
-
-		<dependency>
-			<groupId>commons-io</groupId>
-			<artifactId>commons-io</artifactId>
-			<version>1.4</version>
-			<scope>test</scope>
-		</dependency>
-	</dependencies>
-	
-	<dependencyManagement>
-        <dependencies>
-            <dependency>
-                <groupId>org.jboss.arquillian</groupId>
-                <artifactId>arquillian-bom</artifactId>
-                <version>1.0.0.CR7</version>
-                <scope>import</scope>
-                <type>pom</type>
-            </dependency>
-        </dependencies>
-    </dependencyManagement>
-
-	<build>	
-		<testResources>
-	      <testResource>
-	        <directory>src/test/resources</directory>
-	        <filtering>true</filtering>
-	        <includes>
-	          <include>**/*.xml</include>
-	          <include>**/*.properties</include>
-	        </includes>
-	      </testResource>
-	    </testResources>	
-		<plugins>
-			<!-- Ensures we are compiling at 1.6 level -->
-			<plugin>
-				<groupId>org.apache.maven.plugins</groupId>
-				<artifactId>maven-compiler-plugin</artifactId>
-				<configuration>
-					<source>1.6</source>
-					<target>1.6</target>
-				</configuration>
-			</plugin>
-			<plugin>
-				<artifactId>maven-war-plugin</artifactId>
-				<version>2.1.1</version>
-				<configuration>
-					<!-- Java EE 6 doesn't require web.xml, Maven needs to catch up! -->
-					<failOnMissingWebXml>false</failOnMissingWebXml>
-				</configuration>
-			</plugin>
-
-		</plugins>
-	</build>
-	
-	
-	<profiles>
-		<profile>
-			<id>jboss</id>
-			<activation>
-				<activeByDefault>true</activeByDefault>
-			</activation>
-			<dependencies>
-				<dependency>
-					<groupId>org.jboss.as</groupId>
-					<artifactId>jboss-as-arquillian-container-managed</artifactId>
-					<version>7.1.0.Final</version>
-					<scope>test</scope>
-				</dependency>
-				<dependency>
-					<groupId>org.jboss.arquillian.protocol</groupId>
-					<artifactId>arquillian-protocol-servlet</artifactId>
-					<scope>test</scope>
-				</dependency>
-			</dependencies>
-		</profile>
-		<profile>
-			<id>h2</id>
-			<activation>
-				<activeByDefault>true</activeByDefault>
-			</activation>
-			<build>
-				<testResources>
-					<testResource>
-						<directory>src/test/resources</directory>
-						<filtering>true</filtering>
-						<includes>
-							<include>**/*.xml</include>
-							<include>**/*.properties</include>
-						</includes>
-					</testResource>
-				</testResources>
-			</build>
-		</profile>
-		<profile>
-			<id>default</id>
-			<activation>
-				<activeByDefault>true</activeByDefault>
-			</activation>
-		</profile>
-		<profile>
-			<!-- This profile is used by the ci server. The maven build on the ci 
-				server uses a local maven repository. This allows us to give the arquillian 
-				maven resolver access to the artifacts produced by this build. -->
-			<id>ci</id>
-			<activation>
-			</activation>
-			<build>
-				<plugins>
-					<plugin>
-						<groupId>org.apache.maven.plugins</groupId>
-						<artifactId>maven-surefire-plugin</artifactId>
-						<version>2.12</version>
-						<configuration>
-							<systemPropertyVariables>
-								<org.apache.maven.user-settings>../../settings.xml</org.apache.maven.user-settings>
-							</systemPropertyVariables>
-						</configuration>
-					</plugin>
-				</plugins>
-			</build>
-		</profile>
-	</profiles>
-
-</project>
->>>>>>> 1df56a3e
+
+  <dependencies>
+    <dependency>
+      <groupId>com.camunda.fox.platform</groupId>
+      <artifactId>fox-platform-client</artifactId>
+    </dependency>
+    <dependency>
+      <groupId>com.camunda.fox.engine</groupId>
+      <artifactId>fox-engine</artifactId>
+      <scope>provided</scope>
+    </dependency>
+    <dependency>
+      <groupId>org.jboss.spec</groupId>
+      <artifactId>jboss-javaee-6.0</artifactId>
+      <version>2.0.0.Final</version>
+      <scope>provided</scope>
+      <type>pom</type>
+      <exclusions>
+        <exclusion>
+          <artifactId>xalan</artifactId>
+          <groupId>org.apache.xalan</groupId>
+        </exclusion>
+      </exclusions>
+    </dependency>   
+    
+    <dependency>
+      <groupId>org.jboss.arquillian.junit</groupId>
+      <artifactId>arquillian-junit-container</artifactId>
+      <scope>test</scope>
+    </dependency>
+      
+    <dependency>
+      <groupId>junit</groupId>
+      <artifactId>junit</artifactId>
+      <scope>test</scope>
+    </dependency>
+
+    <dependency>
+      <groupId>org.jboss.arquillian.extension</groupId>
+      <artifactId>arquillian-drone-impl</artifactId>
+      <scope>test</scope>
+    </dependency>
+    
+    <dependency>
+      <groupId>org.jboss.arquillian.extension</groupId>
+      <artifactId>arquillian-drone-webdriver-depchain</artifactId>
+      <type>pom</type>
+      <scope>test</scope>
+    </dependency>
+  </dependencies>
+  
+  <dependencyManagement>
+    <dependencies>
+      <dependency>
+        <groupId>org.jboss.arquillian</groupId>
+        <artifactId>arquillian-bom</artifactId>
+        <version>${version.arquillian}</version>
+        <type>pom</type>
+        <scope>import</scope>
+      </dependency>
+      <dependency>
+        <groupId>org.jboss.arquillian.extension</groupId>
+        <artifactId>arquillian-drone-bom</artifactId>
+        <version>${version.arquillian}</version>
+        <type>pom</type>
+        <scope>import</scope>
+      </dependency>
+    </dependencies>
+  </dependencyManagement>
+
+  <build> 
+    <testResources>
+      <testResource>
+        <directory>src/test/resources</directory>
+        <filtering>true</filtering>
+        <includes>
+          <include>**/*.xml</include>
+          <include>**/*.properties</include>
+        </includes>
+      </testResource>
+    </testResources>  
+    <plugins>
+      <!-- Ensures we are compiling at 1.6 level -->
+      <plugin>
+        <groupId>org.apache.maven.plugins</groupId>
+        <artifactId>maven-compiler-plugin</artifactId>
+        <configuration>
+          <source>1.6</source>
+          <target>1.6</target>
+        </configuration>
+      </plugin>
+      <plugin>
+        <artifactId>maven-war-plugin</artifactId>
+        <version>2.1.1</version>
+        <configuration>
+          <!-- Java EE 6 doesn't require web.xml, Maven needs to catch up! -->
+          <failOnMissingWebXml>false</failOnMissingWebXml>
+        </configuration>
+      </plugin>
+    </plugins>
+  </build>
+  
+  <profiles>
+    <profile>
+      <id>jboss</id>
+      <activation>
+        <activeByDefault>true</activeByDefault>
+      </activation>
+      <dependencies>
+        <dependency>
+          <!-- make sure this comes after runtime in the reactor build -->
+          <groupId>com.camunda.fox.platform</groupId>
+          <artifactId>fox-platform-qa-jboss-runtime</artifactId>
+          <version>${project.version}</version>
+          <scope>provided</scope>
+          <type>pom</type>
+        </dependency>
+        <dependency>
+          <groupId>org.jboss.as</groupId>
+          <artifactId>jboss-as-arquillian-container-managed</artifactId>
+          <version>7.1.0.Final</version>
+          <scope>test</scope>
+        </dependency>
+        <dependency>
+          <groupId>org.jboss.arquillian.protocol</groupId>
+          <artifactId>arquillian-protocol-servlet</artifactId>
+          <scope>test</scope>
+        </dependency>
+      </dependencies>
+      <build>
+        <testResources>
+          <testResource>
+            <directory>src/test/resources</directory>
+            <filtering>true</filtering>
+            <includes>
+              <include>**/*.xml</include>
+              <include>**/*.properties</include>
+            </includes> 
+          </testResource>
+          <testResource>
+            <directory>src/test/resources-jboss-h2</directory>
+            <filtering>true</filtering>
+            <includes>
+              <include>**/*.xml</include>
+              <include>**/*.properties</include>
+            </includes> 
+          </testResource>
+        </testResources>
+      </build>
+    </profile>
+    <profile>
+      <id>glassfish</id>
+      <properties>
+        <server.location>../../qa/gf31-runtime/target/glassfish3/</server.location>
+      </properties>
+      <dependencies>
+        <dependency>
+          <!-- make sure this comes after runtime in the reactor build -->
+          <groupId>com.camunda.fox.platform</groupId>
+          <artifactId>fox-platform-qa-glassfish-runtime</artifactId>
+          <version>${project.version}</version>
+          <scope>provided</scope>
+          <type>pom</type>
+        </dependency>
+        <dependency>
+          <groupId>org.jboss.arquillian.container</groupId>
+          <artifactId>arquillian-glassfish-managed-3.1</artifactId>
+          <version>1.0.0.CR3</version>
+          <scope>test</scope>
+        </dependency>
+        <dependency>
+          <groupId>org.jboss.arquillian.protocol</groupId>
+          <artifactId>arquillian-protocol-servlet</artifactId>
+          <scope>test</scope>
+        </dependency>
+        <dependency>
+          <groupId>org.jboss.shrinkwrap.resolver</groupId>
+          <artifactId>shrinkwrap-resolver-impl-maven</artifactId>
+          <scope>test</scope>
+        </dependency>
+      </dependencies>
+      <build>
+        <plugins>
+          <!-- needed, otherwise glassfish has issues with shutdown -->
+          <plugin>
+            <groupId>org.apache.maven.plugins</groupId>
+            <artifactId>maven-surefire-plugin</artifactId>
+            <version>2.12</version>
+          </plugin>
+        </plugins>      
+        <testResources>
+          <testResource>
+            <directory>src/test/resources</directory>
+            <filtering>true</filtering>
+            <includes>
+              <include>**/*.xml</include>
+              <include>**/*.properties</include>
+            </includes> 
+          </testResource>
+          <testResource>
+            <directory>src/test/resources-glassfish-h2</directory>
+            <filtering>true</filtering>
+            <includes>
+              <include>**/*.xml</include>
+              <include>**/*.properties</include>
+            </includes> 
+          </testResource>
+        </testResources>
+      </build>
+    </profile>
+    <profile>
+      <id>h2</id>
+      <activation>
+        <activeByDefault>true</activeByDefault>
+      </activation>
+      <build>
+        <testResources>
+          <testResource>
+            <directory>src/test/resources</directory>
+            <filtering>true</filtering>
+            <includes>
+              <include>**/*.xml</include>
+              <include>**/*.properties</include>
+            </includes>
+          </testResource>
+        </testResources>
+      </build>
+    </profile>
+    <profile>
+      <id>default</id>
+      <activation>
+        <activeByDefault>true</activeByDefault>
+      </activation>
+    </profile>
+    <profile>
+      <!-- This profile is used by the ci server. The maven build on the ci 
+        server uses a local maven repository. This allows us to give the arquillian 
+        maven resolver access to the artifacts produced by this build. -->
+      <id>ci</id>
+      <build>
+        <plugins>
+          <plugin>
+            <groupId>org.apache.maven.plugins</groupId>
+            <artifactId>maven-surefire-plugin</artifactId>
+            <version>2.12</version>
+            <configuration>
+              <systemPropertyVariables>
+                <org.apache.maven.user-settings>../../settings.xml</org.apache.maven.user-settings>
+              </systemPropertyVariables>
+            </configuration>
+          </plugin>
+        </plugins>
+      </build>
+    </profile>
+  </profiles>
+</project>