--- conflicted
+++ resolved
@@ -23,12 +23,7 @@
   @OneToMany
   private List<ConnectorCredentials> connectorCredentials;
 
-<<<<<<< HEAD
-  private boolean isAdmin;
-=======
-  @ElementCollection(fetch=FetchType.EAGER)
-  private List<String> roles;
->>>>>>> ebf80477
+  private boolean admin;
   
   public String getName() {
     return name;
@@ -54,6 +49,14 @@
     this.password = password;
   }
 
+  public boolean isAdmin() {
+    return admin;
+  }
+
+  public void setAdmin(boolean admin) {
+    this.admin = admin;
+  }
+
   public List<ConnectorCredentials> getConnectorCredentials() {
     return connectorCredentials;
   }
@@ -61,13 +64,4 @@
   public void setConnectorCredentials(List<ConnectorCredentials> connectorCredentials) {
     this.connectorCredentials = connectorCredentials;
   }
-  
-  public boolean isAdmin() {
-    return isAdmin;
-  }
-  
-  public void setAdmin(boolean isAdmin) {
-    this.isAdmin = isAdmin;
-  }
-  
 }