create table ACT_RU_INCIDENT (
  ID_ varchar(64) not null,
  INCIDENT_TIMESTAMP_ timestamp not null,
  INCIDENT_TYPE_ varchar(255) not null,
  EXECUTION_ID_ varchar(64),
  ACTIVITY_ID_ varchar(255),
  PROC_INST_ID_ varchar(64),
  PROC_DEF_ID_ varchar(64),
  CAUSE_INCIDENT_ID_ varchar(64),
  ROOT_CAUSE_INCIDENT_ID_ varchar(64),
  CONFIGURATION_ varchar(255),
  primary key (ID_)
);

create index ACT_IDX_INC_CONFIGURATION on ACT_RU_INCIDENT(CONFIGURATION_);

alter table ACT_RU_INCIDENT
    add constraint ACT_FK_INC_EXE 
    foreign key (EXECUTION_ID_) 
    references ACT_RU_EXECUTION (ID_);
  
alter table ACT_RU_INCIDENT
    add constraint ACT_FK_INC_PROCINST 
    foreign key (PROC_INST_ID_) 
    references ACT_RU_EXECUTION (ID_);

alter table ACT_RU_INCIDENT
    add constraint ACT_FK_INC_PROCDEF 
    foreign key (PROC_DEF_ID_) 
    references ACT_RE_PROCDEF (ID_);  
    
alter table ACT_RU_INCIDENT
    add constraint ACT_FK_INC_CAUSE 
    foreign key (CAUSE_INCIDENT_ID_) 
    references ACT_RU_INCIDENT (ID_);

alter table ACT_RU_INCIDENT
    add constraint ACT_FK_INC_RCAUSE 
    foreign key (ROOT_CAUSE_INCIDENT_ID_) 
    references ACT_RU_INCIDENT (ID_);

    
create index ACT_IDX_HI_ACT_INST_COMP on ACT_HI_ACTINST(EXECUTION_ID_, ACT_ID_, END_TIME_, ID_);

/** add ACT_INST_ID_ column to execution table */
alter table ACT_RU_EXECUTION
    add ACT_INST_ID_ varchar(64);
    
    
/** populate ACT_INST_ID_ from history */

/** get from history for active activity instances */
UPDATE 
    ACT_RU_EXECUTION E 
SET 
    ACT_INST_ID_  = (
        SELECT 
            MAX(ID_) 
        FROM 
            ACT_HI_ACTINST HAI  
        WHERE 
            HAI.EXECUTION_ID_ = E.ID_  
        AND 
            END_TIME_ is null            
    )
WHERE 
    E.ACT_INST_ID_ is null
AND 
    E.ACT_ID_ is not null;

/** set act_inst_id for inactive parents of scope executions */
UPDATE 
    ACT_RU_EXECUTION E 
SET 
    ACT_INST_ID_  = (
        SELECT 
            MIN(HAI.ID_)
        FROM 
            ACT_HI_ACTINST HAI 
        INNER JOIN
            ACT_RU_EXECUTION SCOPE 
            ON 
                HAI.EXECUTION_ID_ = SCOPE.ID_
            AND 
                SCOPE.PARENT_ID_ = E.ID_
            AND 
                SCOPE.IS_SCOPE_ = true
        WHERE
            HAI.END_TIME_ is null    
        AND 
            NOT EXISTS (
                SELECT 
                    ACT_INST_ID_
                FROM 
                    ACT_RU_EXECUTION CHILD
                WHERE 
                    CHILD.ACT_INST_ID_ = HAI.ID_
                AND 
                    E.ACT_ID_ is not null
            )    
    )
WHERE 
    E.ACT_INST_ID_ is null;
   
/** remaining executions get id from parent  */
UPDATE 
    ACT_RU_EXECUTION E 
SET 
    ACT_INST_ID_  = (
        SELECT 
          ACT_INST_ID_ FROM ACT_RU_EXECUTION PARENT 
        WHERE 
            PARENT.ID_ = E.PARENT_ID_
        AND
            PARENT.ACT_ID_ = E.ACT_ID_
    )
WHERE 
    E.ACT_INST_ID_ is null;
/**AND 
    not exists (
        SELECT 
            ID_ 
        FROM 
            ACT_RU_EXECUTION CHILD
        WHERE
            CHILD.PARENT_ID_ = E.ID_
    );*/
    
/** remaining executions use execution id as activity instance id */
UPDATE 
    ACT_RU_EXECUTION E 
SET 
    ACT_INST_ID_  = E.ID_
WHERE
    E.ACT_INST_ID_ is null;


/** mark MI-scope executions in temporary column */
alter table ACT_RU_EXECUTION
    add IS_MI_SCOPE_ boolean;
    
    
UPDATE
    ACT_RU_EXECUTION MI_SCOPE 
SET 
    IS_MI_SCOPE_ = true        
WHERE 
    MI_SCOPE.IS_SCOPE_ = true
AND
    MI_SCOPE.ACT_ID_ is not null
AND EXISTS (
    SELECT 
        ID_ 
    FROM 
        ACT_RU_EXECUTION MI_CONCUR 
    WHERE  
        MI_CONCUR.PARENT_ID_ = MI_SCOPE.ID_
    AND
        MI_CONCUR.IS_SCOPE_ = false
    AND
        MI_CONCUR.IS_CONCURRENT_ = true
    AND 
        MI_CONCUR.ACT_ID_ = MI_SCOPE.ACT_ID_
);
    
/** set IS_ACTIVE to false for MI-Scopes: */
UPDATE
    ACT_RU_EXECUTION MI_SCOPE 
SET 
    IS_ACTIVE_ = false    
WHERE
    MI_SCOPE.IS_MI_SCOPE_ = true;

/** set correct root for mi-parallel: 
    CASE 1: process instance (use ID_) */    
UPDATE 
    ACT_RU_EXECUTION MI_ROOT 
SET 
    ACT_INST_ID_  = MI_ROOT.ID_
WHERE 
    MI_ROOT.ID_ = MI_ROOT.PROC_INST_ID_ 
AND EXISTS (
    SELECT 
        ID_ 
    FROM 
        ACT_RU_EXECUTION MI_SCOPE 
    WHERE  
        MI_SCOPE.PARENT_ID_ = MI_ROOT.ID_
    AND
        MI_SCOPE.IS_MI_SCOPE_ = true
);

/**     
    CASE 2: scopes below process instance (use ACT_INST_ID_ from parent) */    
UPDATE 
    ACT_RU_EXECUTION MI_ROOT 
SET 
    ACT_INST_ID_  =  (
        SELECT 
            ACT_INST_ID_ 
        FROM
            ACT_RU_EXECUTION PARENT
        WHERE 
            PARENT.ID_ = MI_ROOT.PARENT_ID_
    )    
WHERE 
    MI_ROOT.ID_ != MI_ROOT.PROC_INST_ID_ 
AND EXISTS (
    SELECT 
        ID_ 
    FROM 
        ACT_RU_EXECUTION MI_SCOPE 
    WHERE  
        MI_SCOPE.PARENT_ID_ = MI_ROOT.ID_
    AND
        MI_SCOPE.IS_MI_SCOPE_ = true
);

alter table ACT_RU_EXECUTION
    drop IS_MI_SCOPE_;

/** add SUSPENSION_STATE_ column to task table */
alter table ACT_RU_TASK
    add SUSPENSION_STATE_ integer;
    
<<<<<<< HEAD
/** add authorizations */
create table ACT_RU_AUTHORIZATION (
    ID_ varchar(64) not null,
    REV_ integer not null,
    GROUP_ID_ varchar(255),
    USER_ID_ varchar(255),
    RESOURCE_TYPE_ varchar(255) not null,
    RESOURCE_ID_ varchar(64),
    PERMS_ integer,
    primary key (ID_)
);

alter table ACT_RU_AUTHORIZATION
    add constraint ACT_UNIQ_AUTH_USER
    unique (USER_ID_,RESOURCE_TYPE_,RESOURCE_ID_);
    
alter table ACT_RU_AUTHORIZATION
    add constraint ACT_UNIQ_AUTH_GROUP
    unique (GROUP_ID_,RESOURCE_TYPE_,RESOURCE_ID_);
=======
UPDATE ACT_RU_TASK T
SET T.SUSPENSION_STATE_ = (
  SELECT SUSPENSION_STATE_ 
  FROM ACT_RU_EXECUTION E 
  WHERE E.ID_ = T.EXECUTION_ID_
);

UPDATE ACT_RU_TASK
SET SUSPENSION_STATE_ = 1
WHERE SUSPENSION_STATE_ is null;
>>>>>>> fe27dbcb
<|MERGE_RESOLUTION|>--- conflicted
+++ resolved
@@ -222,8 +222,19 @@
 /** add SUSPENSION_STATE_ column to task table */
 alter table ACT_RU_TASK
     add SUSPENSION_STATE_ integer;
-    
-<<<<<<< HEAD
+
+UPDATE ACT_RU_TASK T
+SET T.SUSPENSION_STATE_ = (
+  SELECT SUSPENSION_STATE_ 
+  FROM ACT_RU_EXECUTION E 
+  WHERE E.ID_ = T.EXECUTION_ID_
+);
+
+UPDATE ACT_RU_TASK
+SET SUSPENSION_STATE_ = 1
+WHERE SUSPENSION_STATE_ is null;
+    
+        
 /** add authorizations */
 create table ACT_RU_AUTHORIZATION (
     ID_ varchar(64) not null,
@@ -242,16 +253,4 @@
     
 alter table ACT_RU_AUTHORIZATION
     add constraint ACT_UNIQ_AUTH_GROUP
-    unique (GROUP_ID_,RESOURCE_TYPE_,RESOURCE_ID_);
-=======
-UPDATE ACT_RU_TASK T
-SET T.SUSPENSION_STATE_ = (
-  SELECT SUSPENSION_STATE_ 
-  FROM ACT_RU_EXECUTION E 
-  WHERE E.ID_ = T.EXECUTION_ID_
-);
-
-UPDATE ACT_RU_TASK
-SET SUSPENSION_STATE_ = 1
-WHERE SUSPENSION_STATE_ is null;
->>>>>>> fe27dbcb
+    unique (GROUP_ID_,RESOURCE_TYPE_,RESOURCE_ID_);