--- conflicted
+++ resolved
@@ -21,21 +21,12 @@
   
   <xs:complexType name="process-engineType">
     <xs:sequence>
-<<<<<<< HEAD
-      <xs:element name="properties" type="propertiesType" minOccurs="0" maxOccurs="1" />
-    </xs:sequence>
-    <xs:attribute name="name" use="required" />
-    <xs:attribute name="datasource" use="required" />
-    <xs:attribute name="history-level" use="optional" />
-    <xs:attribute name="db-schema-update" use="optional" />
-=======
       <xs:element name="datasource" minOccurs="1" maxOccurs="1" />
       <xs:element name="history-level" minOccurs="0" maxOccurs="1" />
       <xs:element name="properties" type="propertiesType" minOccurs="0" maxOccurs="1" />
     </xs:sequence>
     <xs:attribute name="name" use="required" />
     <xs:attribute name="default" use="optional" />
->>>>>>> efd332f5
   </xs:complexType>
   
   <xs:complexType name="propertiesType">
