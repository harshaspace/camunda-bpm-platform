<project xmlns="http://maven.apache.org/POM/4.0.0" xmlns:xsi="http://www.w3.org/2001/XMLSchema-instance" xsi:schemaLocation="http://maven.apache.org/POM/4.0.0 http://maven.apache.org/xsd/maven-4.0.0.xsd">
	<modelVersion>4.0.0</modelVersion>
	<artifactId>fox-platform-client</artifactId>
<<<<<<< HEAD
	<name>fox platform EE - Client</name>
=======
	<name>fox platform CE - Client</name>
>>>>>>> 9406321c
	<packaging>jar</packaging>

	<parent>
		<groupId>com.camunda.fox.platform</groupId>
		<artifactId>fox-platform-core</artifactId>
		<version>6.0.sprint18-SNAPSHOT</version>		
	</parent>

	<dependencies>
	
		<dependency>
<<<<<<< HEAD
			<groupId>org.jboss.spec</groupId>
			<artifactId>jboss-javaee-web-6.0</artifactId>
			<type>pom</type>
			<scope>provided</scope>
		</dependency>
		<dependency>
=======
>>>>>>> 9406321c
			<groupId>com.camunda.fox.engine</groupId>
			<artifactId>fox-engine-cdi</artifactId>
			<exclusions>
				<exclusion>
					<artifactId>spring-beans</artifactId>
					<groupId>org.springframework</groupId>
				</exclusion>
				<exclusion>
					<artifactId>commons-lang</artifactId>
					<groupId>commons-lang</groupId>
				</exclusion>
				<exclusion>
					<artifactId>mybatis</artifactId>
					<groupId>org.mybatis</groupId>
				</exclusion>
				<exclusion>
					<artifactId>livetribe-jsr223</artifactId>
					<groupId>org.livetribe</groupId>
				</exclusion>
				<exclusion>
					<artifactId>commons-email</artifactId>
					<groupId>org.apache.commons</groupId>
				</exclusion>
			</exclusions>
		</dependency>
<<<<<<< HEAD
		<dependency>
=======
		
        <dependency>
>>>>>>> 9406321c
			<groupId>com.camunda.fox.platform</groupId>
			<artifactId>fox-platform-api</artifactId>
			<version>${project.version}</version>
			<scope>provided</scope>
		</dependency>
		
        <dependency>
		  <groupId>junit</groupId>
		  <artifactId>junit</artifactId>
		</dependency>

        <dependency>
          <groupId>org.jboss.arquillian.container</groupId>
          <artifactId>arquillian-weld-ee-embedded-1.1</artifactId>
          <scope>test</scope>
        </dependency>
        
        <dependency>
          <groupId>org.jboss.weld</groupId>
          <artifactId>weld-core</artifactId>
          <scope>provided</scope>
        </dependency>
        
        <dependency>
          <groupId>org.jboss.weld</groupId>
          <artifactId>weld-api</artifactId>
          <scope>provided</scope>
        </dependency>
        
        <dependency>
          <groupId>org.slf4j</groupId>
          <artifactId>slf4j-simple</artifactId>
          <scope>test</scope>
        </dependency>

        <dependency>
          <groupId>org.jboss.arquillian.junit</groupId>
          <artifactId>arquillian-junit-container</artifactId>
          <version>1.0.0.CR7</version>
          <scope>test</scope>
        </dependency>
        
        <dependency>
          <groupId>org.jboss.spec</groupId>
          <artifactId>jboss-javaee-web-6.0</artifactId>
          <type>pom</type>
          <scope>provided</scope>
        </dependency>

	</dependencies>

      <dependencyManagement>
        <dependencies>
          <dependency>
            <groupId>org.jboss.weld</groupId>
            <artifactId>weld-core-bom</artifactId>
            <version>1.1.5.Final</version>
            <type>pom</type>
            <scope>import</scope>
          </dependency>
        </dependencies>
     </dependencyManagement>
    
	<build>
		<plugins>
			<plugin>
				<artifactId>maven-compiler-plugin</artifactId>
				<version>2.3.1</version>
				<configuration>
					<source>1.6</source>
					<target>1.6</target>
				</configuration>
			</plugin>
			
			<!-- package activiti-cdi -->
			
			<plugin>
				<groupId>org.apache.maven.plugins</groupId>
				<artifactId>maven-shade-plugin</artifactId>
				<version>1.5</version>
				<executions>
					<execution>
						<phase>package</phase>
						<goals>
							<goal>shade</goal>
						</goals>
						<configuration>
							<artifactSet>
								<includes>
									<include>com.camunda.fox.engine:fox-engine-cdi</include>
								</includes>
							</artifactSet>		
							<filters>
								<filter>
									<artifact>com.camunda.fox.engine:fox-engine-cdi</artifact>									
									<excludes>
										<exclude>org/activiti/cdi/impl/util/ActivitiServices.class</exclude>
										<exclude>org/activiti/cdi/impl/ActivitiExtension.class</exclude>															
									</excludes>                  
								</filter>							
							</filters>					
						</configuration>
					</execution>
				</executions>
			</plugin>
		</plugins>
	</build>
	
</project><|MERGE_RESOLUTION|>--- conflicted
+++ resolved
@@ -1,11 +1,7 @@
 <project xmlns="http://maven.apache.org/POM/4.0.0" xmlns:xsi="http://www.w3.org/2001/XMLSchema-instance" xsi:schemaLocation="http://maven.apache.org/POM/4.0.0 http://maven.apache.org/xsd/maven-4.0.0.xsd">
 	<modelVersion>4.0.0</modelVersion>
 	<artifactId>fox-platform-client</artifactId>
-<<<<<<< HEAD
 	<name>fox platform EE - Client</name>
-=======
-	<name>fox platform CE - Client</name>
->>>>>>> 9406321c
 	<packaging>jar</packaging>
 
 	<parent>
@@ -17,15 +13,12 @@
 	<dependencies>
 	
 		<dependency>
-<<<<<<< HEAD
 			<groupId>org.jboss.spec</groupId>
 			<artifactId>jboss-javaee-web-6.0</artifactId>
 			<type>pom</type>
 			<scope>provided</scope>
 		</dependency>
 		<dependency>
-=======
->>>>>>> 9406321c
 			<groupId>com.camunda.fox.engine</groupId>
 			<artifactId>fox-engine-cdi</artifactId>
 			<exclusions>
@@ -51,12 +44,7 @@
 				</exclusion>
 			</exclusions>
 		</dependency>
-<<<<<<< HEAD
 		<dependency>
-=======
-		
-        <dependency>
->>>>>>> 9406321c
 			<groupId>com.camunda.fox.platform</groupId>
 			<artifactId>fox-platform-api</artifactId>
 			<version>${project.version}</version>
