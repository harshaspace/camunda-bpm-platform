--- conflicted
+++ resolved
@@ -3,10 +3,7 @@
   <modelVersion>4.0.0</modelVersion>
 
   <artifactId>fox-platform-core-bom</artifactId>
-<<<<<<< HEAD
   <version>6.0.sprint18-SNAPSHOT</version>
-=======
->>>>>>> 7c935bf7
   <packaging>pom</packaging>
 
   <name>fox platform EE - core bill of material</name>
@@ -14,7 +11,7 @@
   <parent>
     <groupId>com.camunda.fox</groupId>
     <artifactId>fox-engine-root</artifactId>
-    <version>1.19.0.CR-SNAPSHOT</version>
+    <version>6.0.sprint18-SNAPSHOT</version>
   </parent>
 
   <properties>
@@ -62,11 +59,7 @@
         <groupId>com.camunda.fox</groupId>
         <artifactId>fox-engine-cdi</artifactId>
         <version>${project.version}</version>
-<<<<<<< HEAD
       </dependency>     
-=======
-      </dependency>
->>>>>>> 7c935bf7
       <dependency>
         <groupId>org.jboss.spec</groupId>
         <artifactId>jboss-javaee-web-6.0</artifactId>
@@ -92,13 +85,8 @@
   <repositories>
     <repository>
       <id>camunda-fox</id>
-<<<<<<< HEAD
-      <name>camunda fox Maven Mirror</name>
+      <name>camunda fox Maven</name>
       <url>http://fox.camunda.com/enterprise/mvn/</url>
-=======
-      <name>camunda fox Maven</name>
-      <url>http://fox.camunda.com/mvn/</url>
->>>>>>> 7c935bf7
       <releases>
         <enabled>true</enabled>
         <updatePolicy>always</updatePolicy>
